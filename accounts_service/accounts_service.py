import asyncio
import os
import json
import logging
import psycopg2
from psycopg2 import extras, pool
from pydantic import BaseModel, Field
from typing import Optional, List, Any
from contextlib import asynccontextmanager
from fastapi import FastAPI, HTTPException
import time
import uuid
import httpx
import newrelic.agent

# Configure logging
logging.basicConfig(level=logging.INFO, format="%(asctime)s - %(levelname)s - %(message)s")

newrelic.agent.initialize(log_file='/app/newrelic.log', log_level=logging.DEBUG)

# Database connection details from environment variables
DB_HOST = os.getenv("DB_HOST", "accounts-db")
DB_NAME = os.getenv("DB_NAME", "accountsdb")
DB_USER = os.getenv("DB_USER", "postgres")
DB_PASSWORD = os.getenv("DB_PASSWORD", "your_password")
CONNECTION_STRING = f"host={DB_HOST} dbname={DB_NAME} user={DB_USER} password={DB_PASSWORD}"

# Transaction service API URL
TRANSACTION_SERVICE_URL = os.getenv("TRANSACTION_SERVICE_URL", "http://transaction-service:5000")

<<<<<<< HEAD
# Global connection pool
connection_pool = None

def get_db_connection():
    """Get a connection from the pool."""
    global connection_pool
    if connection_pool:
        return connection_pool.getconn()
    else:
        raise HTTPException(status_code=503, detail="Database connection pool not available")

def return_db_connection(conn):
    """Return a connection to the pool."""
    global connection_pool
    if connection_pool and conn:
        connection_pool.putconn(conn)
=======
>>>>>>> 8627d918

# Pydantic models for user and account data
class User(BaseModel):
    id: str
    name: str
    alert_preferences: Optional[dict]
    phone: Optional[str]
    email: str
    address: Optional[str]
    income: Optional[float]
    preferred_language: Optional[str]
    marketing_preferences: Optional[dict]
    privacy_preferences: Optional[dict]


class Account(BaseModel):
    id: int
    name: str
    balance: float
    routing_number: Optional[str]
    interest_rate: Optional[float]
    last_statement_date: Optional[str]
    account_type: str


class AccountType(BaseModel):
    id: int
    account_type: str


@asynccontextmanager
async def lifespan(app: FastAPI):
    """
    Context manager to handle startup and shutdown events.
    Initializes database connection pool.
    """
    global connection_pool
    retries = 10
    delay = 3
    for i in range(retries):
        try:
<<<<<<< HEAD
            logging.info(f"Attempting to create database connection pool (attempt {i+1}/{retries})...")
            connection_pool = psycopg2.pool.SimpleConnectionPool(1, 10, CONNECTION_STRING)
            logging.info("Database connection pool created successfully.")
=======
            logging.info(f"Attempting to connect to database (attempt {i + 1}/{retries})...")
            db_connection = psycopg2.connect(CONNECTION_STRING)
            logging.info("Database connection successful.")
>>>>>>> 8627d918
            break
        except Exception as e:
            logging.error(f"Database connection error: {e}. Retrying in {delay} seconds...")
            await asyncio.sleep(delay)
            delay *= 1.5
    else:
        logging.error("Failed to create database connection pool after multiple retries. The application will not start.")
        raise ConnectionError("Failed to connect to PostgreSQL during startup.")

    yield

    if connection_pool:
        connection_pool.closeall()
        logging.info("Database connection pool closed.")


app = FastAPI(
    title="Relibank Accounts Service",
    description="Manages user and account data.",
    version="0.1.0",
    lifespan=lifespan,
)


@app.get("/users/{email}")
async def get_user(email: str):
    """Retrieves user info by email."""
    conn = None
    try:
        conn = get_db_connection()
        with conn.cursor(cursor_factory=extras.RealDictCursor) as cursor:
            cursor.execute("SELECT * FROM user_account WHERE email = %s", (email,))
            user = cursor.fetchone()
            if not user:
                raise HTTPException(status_code=404, detail="User not found.")
            return User(**user)
    except Exception as e:
        logging.error(f"Error retrieving user: {e}")
        raise HTTPException(status_code=500, detail="Error retrieving user.")
    finally:
        return_db_connection(conn)


@app.get("/accounts/{email}")
async def get_accounts(email: str):
    """Retrieves all accounts for a given user email."""
    accounts = []
    conn = None
    try:
        conn = get_db_connection()
        with conn.cursor(cursor_factory=extras.RealDictCursor) as cursor:
            # First, get the user's ID using their email
            cursor.execute("SELECT id FROM user_account WHERE email = %s", (email,))
            user = cursor.fetchone()
            if not user:
                raise HTTPException(status_code=404, detail="User not found.")
            user_id = user["id"]

            # Query checking accounts
            cursor.execute(
                """
                SELECT ca.id, ca.name, ca.routing_number, ca.interest_rate, ca.last_statement_date, 'checking' AS account_type FROM checking_accounts ca
                JOIN account_user au ON ca.id = au.account_id
                WHERE au.user_id = %s
            """,
                (user_id,),
            )
            checking_accounts = cursor.fetchall()

            # Query savings accounts
            cursor.execute(
                """
                SELECT sa.id, sa.name, sa.routing_number, sa.interest_rate, sa.last_statement_date, 'savings' AS account_type FROM savings_accounts sa
                JOIN account_user au ON sa.id = au.account_id
                WHERE au.user_id = %s
            """,
                (user_id,),
            )
            savings_accounts = cursor.fetchall()

            # Query credit accounts
            cursor.execute(
                """
                SELECT cra.id, cra.name, cra.routing_number, cra.interest_rate, cra.last_statement_date, cra.payment_schedule, cra.last_payment_date, cra.automatic_pay, 'credit' AS account_type FROM credit_accounts cra
                JOIN account_user au ON cra.id = au.account_id
                WHERE au.user_id = %s
            """,
                (user_id,),
            )
            credit_accounts = cursor.fetchall()

            all_accounts = checking_accounts + savings_accounts + credit_accounts

            if not all_accounts:
                raise HTTPException(status_code=404, detail="No accounts found for user.")

            # Fetch current balance from transaction-service for each account
            async with httpx.AsyncClient() as client:
                for account in all_accounts:
                    # Convert datetime fields to strings for Pydantic validation
                    if account.get('last_statement_date'):
                        account['last_statement_date'] = account['last_statement_date'].isoformat() if hasattr(account['last_statement_date'], 'isoformat') else str(account['last_statement_date'])
                    if account.get('last_payment_date'):
                        account['last_payment_date'] = account['last_payment_date'].isoformat() if hasattr(account['last_payment_date'], 'isoformat') else str(account['last_payment_date'])

                    # Correctly handling UUID as a string
                    account_id_int = int(account["id"])
                    try:
                        # Correctly passing a string UUID to the transaction service
                        response = await client.get(f"{TRANSACTION_SERVICE_URL}/ledger/{account_id_int}")
                        response.raise_for_status()
                        account["balance"] = response.json()["current_balance"]
                    except httpx.HTTPStatusError as e:
                        logging.warning(
                            f"Ledger balance for account {account_id_int} not found. Defaulting to 0. Error: {e.response.status_code}"
                        )
                        account["balance"] = 0.0
                    except Exception as e:
                        logging.error(f"Error fetching ledger balance for account {account_id_int}: {e}")
                        account["balance"] = 0.0

            return [Account(**account) for account in all_accounts]
    except Exception as e:
        logging.error(f"Error retrieving accounts: {e}")
        raise HTTPException(status_code=500, detail="Error retrieving accounts.")
<<<<<<< HEAD
    finally:
        return_db_connection(conn)
=======

>>>>>>> 8627d918

@app.get("/account/type/{account_id}", response_model=AccountType)
async def get_account_type(account_id: int):
    """
    Retrieves the type of a specific account by its ID.
    """
    conn = None
    try:
        conn = get_db_connection()
        with conn.cursor() as cursor:
            # Check checking accounts
            cursor.execute(
                "SELECT id, 'checking' AS account_type FROM checking_accounts WHERE id = %s",
                (account_id,),
            )
            account_data = cursor.fetchone()
            if account_data:
                return AccountType(id=account_data[0], account_type=account_data[1])

            # Check savings accounts
            cursor.execute(
                "SELECT id, 'savings' AS account_type FROM savings_accounts WHERE id = %s",
                (account_id,),
            )
            account_data = cursor.fetchone()
            if account_data:
                return AccountType(id=account_data[0], account_type=account_data[1])

            # Check credit accounts
            cursor.execute(
                "SELECT id, 'credit' AS account_type FROM credit_accounts WHERE id = %s",
                (account_id,),
            )
            account_data = cursor.fetchone()
            if account_data:
                return AccountType(id=account_data[0], account_type=account_data[1])

            raise HTTPException(status_code=404, detail="Account not found.")
    except Exception as e:
        logging.error(f"Error retrieving account type: {e}")
        raise HTTPException(status_code=500, detail="Error retrieving account type.")
    finally:
        return_db_connection(conn)


@app.post("/users")
async def create_user(user: User):
    """Creates a new user account."""
    conn = None
    try:
<<<<<<< HEAD
        conn = get_db_connection()
        with conn.cursor() as cursor:
            cursor.execute("""
                INSERT INTO user_account (id, name, alert_preferences, phone, email, address, income, preferred_language, marketing_preferences, privacy_preferences)
                VALUES (%s, %s, %s, %s, %s, %s, %s, %s, %s, %s)
            """, (user.id, user.name, json.dumps(user.alert_preferences), user.phone, user.email, user.address, user.income, user.preferred_language, json.dumps(user.marketing_preferences), json.dumps(user.privacy_preferences)))
            conn.commit()
=======
        with app.state.db_connection.cursor() as cursor:
            cursor.execute(
                """
                INSERT INTO user_account (id, name, alert_preferences, phone, email, address, income, preferred_language, marketing_preferences, privacy_preferences)
                VALUES (%s, %s, %s, %s, %s, %s, %s, %s, %s, %s)
            """,
                (
                    user.id,
                    user.name,
                    json.dumps(user.alert_preferences),
                    user.phone,
                    user.email,
                    user.address,
                    user.income,
                    user.preferred_language,
                    json.dumps(user.marketing_preferences),
                    json.dumps(user.privacy_preferences),
                ),
            )
            app.state.db_connection.commit()
>>>>>>> 8627d918
            return {"status": "success", "message": "User created successfully."}
    except Exception as e:
        logging.error(f"Error creating user: {e}")
        raise HTTPException(status_code=500, detail="Error creating user.")
    finally:
        return_db_connection(conn)


@app.post("/accounts/{email}")
async def create_account(email: str, account: Account):
    """Creates a new account and links it to a user."""
    conn = None
    try:
        conn = get_db_connection()
        with conn.cursor() as cursor:
            # First, get the user's ID using their email
            cursor.execute("SELECT id FROM user_account WHERE email = %s", (email,))
            user = cursor.fetchone()
            if not user:
                raise HTTPException(status_code=404, detail="User not found.")
            user_id = user[0]

            if account.account_type == "checking":
                cursor.execute(
                    """
                    INSERT INTO checking_accounts (id, name, balance, routing_number, interest_rate, last_statement_date)
                    VALUES (%s, %s, %s, %s, %s, %s)
<<<<<<< HEAD
                    ON CONFLICT (id) DO UPDATE SET
                        name = EXCLUDED.name,
                        balance = EXCLUDED.balance,
                        routing_number = EXCLUDED.routing_number,
                        interest_rate = EXCLUDED.interest_rate,
                        last_statement_date = EXCLUDED.last_statement_date
                """, (account.id, account.name, account.balance, account.routing_number, account.interest_rate, account.last_statement_date))
            elif account.account_type == 'savings':
                cursor.execute("""
                    INSERT INTO savings_accounts (id, name, balance, routing_number, interest_rate, last_statement_date)
                    VALUES (%s, %s, %s, %s, %s, %s)
                    ON CONFLICT (id) DO UPDATE SET
                        name = EXCLUDED.name,
                        balance = EXCLUDED.balance,
                        routing_number = EXCLUDED.routing_number,
                        interest_rate = EXCLUDED.interest_rate,
                        last_statement_date = EXCLUDED.last_statement_date
                """, (account.id, account.name, account.balance, account.routing_number, account.interest_rate, account.last_statement_date))
            elif account.account_type == 'credit':
=======
                """,
                    (
                        account.id,
                        account.name,
                        account.balance,
                        account.routing_number,
                        account.interest_rate,
                        account.last_statement_date,
                    ),
                )
            elif account.account_type == "savings":
                cursor.execute(
                    """
                    INSERT INTO savings_accounts (id, name, balance, routing_number, interest_rate, last_statement_date)
                    VALUES (%s, %s, %s, %s, %s, %s)
                """,
                    (
                        account.id,
                        account.name,
                        account.balance,
                        account.routing_number,
                        account.interest_rate,
                        account.last_statement_date,
                    ),
                )
            elif account.account_type == "credit":
>>>>>>> 8627d918
                # Correctly handling the nullable fields for a credit account
                cursor.execute(
                    """
                    INSERT INTO credit_accounts (id, name, balance, outstanding_balance, routing_number, interest_rate, last_statement_date, payment_schedule, last_payment_date, automatic_pay)
                    VALUES (%s, %s, %s, %s, %s, %s, %s, %s, %s, %s)
<<<<<<< HEAD
                    ON CONFLICT (id) DO UPDATE SET
                        name = EXCLUDED.name,
                        balance = EXCLUDED.balance,
                        outstanding_balance = EXCLUDED.outstanding_balance,
                        routing_number = EXCLUDED.routing_number,
                        interest_rate = EXCLUDED.interest_rate,
                        last_statement_date = EXCLUDED.last_statement_date,
                        payment_schedule = EXCLUDED.payment_schedule,
                        last_payment_date = EXCLUDED.last_payment_date,
                        automatic_pay = EXCLUDED.automatic_pay
                """, (account.id, account.name, account.balance, 0, account.routing_number, account.interest_rate, account.last_statement_date, None, None, False))
            
            cursor.execute("""
                INSERT INTO account_user (account_id, user_id)
                VALUES (%s, %s)
                ON CONFLICT (account_id, user_id) DO NOTHING
            """, (account.id, user_id))

            conn.commit()
            return {"status": "success", "message": f"{account.account_type} account created and linked to user."}
=======
                """,
                    (
                        account.id,
                        account.name,
                        account.balance,
                        0,
                        account.routing_number,
                        account.interest_rate,
                        account.last_statement_date,
                        None,
                        None,
                        False,
                    ),
                )

            cursor.execute(
                """
                INSERT INTO account_user (account_id, user_id)
                VALUES (%s, %s)
            """,
                (account.id, user_id),
            )

            app.state.db_connection.commit()
            return {
                "status": "success",
                "message": f"{account.account_type} account created and linked to user.",
            }
>>>>>>> 8627d918
    except Exception as e:
        logging.error(f"Error creating account: {e}")
        raise HTTPException(status_code=500, detail="Error creating account.")
    finally:
        return_db_connection(conn)


@app.get("/health")
async def health_check():
    """Simple health check endpoint."""
    return {"status": "healthy"}<|MERGE_RESOLUTION|>--- conflicted
+++ resolved
@@ -28,7 +28,7 @@
 # Transaction service API URL
 TRANSACTION_SERVICE_URL = os.getenv("TRANSACTION_SERVICE_URL", "http://transaction-service:5000")
 
-<<<<<<< HEAD
+
 # Global connection pool
 connection_pool = None
 
@@ -45,8 +45,6 @@
     global connection_pool
     if connection_pool and conn:
         connection_pool.putconn(conn)
-=======
->>>>>>> 8627d918
 
 # Pydantic models for user and account data
 class User(BaseModel):
@@ -88,15 +86,9 @@
     delay = 3
     for i in range(retries):
         try:
-<<<<<<< HEAD
             logging.info(f"Attempting to create database connection pool (attempt {i+1}/{retries})...")
             connection_pool = psycopg2.pool.SimpleConnectionPool(1, 10, CONNECTION_STRING)
             logging.info("Database connection pool created successfully.")
-=======
-            logging.info(f"Attempting to connect to database (attempt {i + 1}/{retries})...")
-            db_connection = psycopg2.connect(CONNECTION_STRING)
-            logging.info("Database connection successful.")
->>>>>>> 8627d918
             break
         except Exception as e:
             logging.error(f"Database connection error: {e}. Retrying in {delay} seconds...")
@@ -222,12 +214,8 @@
     except Exception as e:
         logging.error(f"Error retrieving accounts: {e}")
         raise HTTPException(status_code=500, detail="Error retrieving accounts.")
-<<<<<<< HEAD
     finally:
         return_db_connection(conn)
-=======
-
->>>>>>> 8627d918
 
 @app.get("/account/type/{account_id}", response_model=AccountType)
 async def get_account_type(account_id: int):
@@ -278,15 +266,6 @@
     """Creates a new user account."""
     conn = None
     try:
-<<<<<<< HEAD
-        conn = get_db_connection()
-        with conn.cursor() as cursor:
-            cursor.execute("""
-                INSERT INTO user_account (id, name, alert_preferences, phone, email, address, income, preferred_language, marketing_preferences, privacy_preferences)
-                VALUES (%s, %s, %s, %s, %s, %s, %s, %s, %s, %s)
-            """, (user.id, user.name, json.dumps(user.alert_preferences), user.phone, user.email, user.address, user.income, user.preferred_language, json.dumps(user.marketing_preferences), json.dumps(user.privacy_preferences)))
-            conn.commit()
-=======
         with app.state.db_connection.cursor() as cursor:
             cursor.execute(
                 """
@@ -307,7 +286,6 @@
                 ),
             )
             app.state.db_connection.commit()
->>>>>>> 8627d918
             return {"status": "success", "message": "User created successfully."}
     except Exception as e:
         logging.error(f"Error creating user: {e}")
@@ -335,27 +313,6 @@
                     """
                     INSERT INTO checking_accounts (id, name, balance, routing_number, interest_rate, last_statement_date)
                     VALUES (%s, %s, %s, %s, %s, %s)
-<<<<<<< HEAD
-                    ON CONFLICT (id) DO UPDATE SET
-                        name = EXCLUDED.name,
-                        balance = EXCLUDED.balance,
-                        routing_number = EXCLUDED.routing_number,
-                        interest_rate = EXCLUDED.interest_rate,
-                        last_statement_date = EXCLUDED.last_statement_date
-                """, (account.id, account.name, account.balance, account.routing_number, account.interest_rate, account.last_statement_date))
-            elif account.account_type == 'savings':
-                cursor.execute("""
-                    INSERT INTO savings_accounts (id, name, balance, routing_number, interest_rate, last_statement_date)
-                    VALUES (%s, %s, %s, %s, %s, %s)
-                    ON CONFLICT (id) DO UPDATE SET
-                        name = EXCLUDED.name,
-                        balance = EXCLUDED.balance,
-                        routing_number = EXCLUDED.routing_number,
-                        interest_rate = EXCLUDED.interest_rate,
-                        last_statement_date = EXCLUDED.last_statement_date
-                """, (account.id, account.name, account.balance, account.routing_number, account.interest_rate, account.last_statement_date))
-            elif account.account_type == 'credit':
-=======
                 """,
                     (
                         account.id,
@@ -382,34 +339,11 @@
                     ),
                 )
             elif account.account_type == "credit":
->>>>>>> 8627d918
                 # Correctly handling the nullable fields for a credit account
                 cursor.execute(
                     """
                     INSERT INTO credit_accounts (id, name, balance, outstanding_balance, routing_number, interest_rate, last_statement_date, payment_schedule, last_payment_date, automatic_pay)
                     VALUES (%s, %s, %s, %s, %s, %s, %s, %s, %s, %s)
-<<<<<<< HEAD
-                    ON CONFLICT (id) DO UPDATE SET
-                        name = EXCLUDED.name,
-                        balance = EXCLUDED.balance,
-                        outstanding_balance = EXCLUDED.outstanding_balance,
-                        routing_number = EXCLUDED.routing_number,
-                        interest_rate = EXCLUDED.interest_rate,
-                        last_statement_date = EXCLUDED.last_statement_date,
-                        payment_schedule = EXCLUDED.payment_schedule,
-                        last_payment_date = EXCLUDED.last_payment_date,
-                        automatic_pay = EXCLUDED.automatic_pay
-                """, (account.id, account.name, account.balance, 0, account.routing_number, account.interest_rate, account.last_statement_date, None, None, False))
-            
-            cursor.execute("""
-                INSERT INTO account_user (account_id, user_id)
-                VALUES (%s, %s)
-                ON CONFLICT (account_id, user_id) DO NOTHING
-            """, (account.id, user_id))
-
-            conn.commit()
-            return {"status": "success", "message": f"{account.account_type} account created and linked to user."}
-=======
                 """,
                     (
                         account.id,
@@ -438,12 +372,9 @@
                 "status": "success",
                 "message": f"{account.account_type} account created and linked to user.",
             }
->>>>>>> 8627d918
     except Exception as e:
         logging.error(f"Error creating account: {e}")
         raise HTTPException(status_code=500, detail="Error creating account.")
-    finally:
-        return_db_connection(conn)
 
 
 @app.get("/health")
