# Use a slim Python image as the base for building and running
FROM python:3.12

# Set the working directory in the container
WORKDIR /app

ARG APP_NAME
<<<<<<< HEAD
ENV APP_NAME=$APP_NAME
ARG NEW_RELIC_APP_NAME="${APP_NAME} - Chatbot Service"
ENV NEW_RELIC_APP_NAME=$NEW_RELIC_APP_NAME

ARG NEW_RELIC_USER_API_KEY
ENV NEW_RELIC_API_KEY=$NEW_RELIC_USER_API_KEY

=======
ARG NEW_RELIC_API_KEY
>>>>>>> 07bcd032
ARG NEW_RELIC_ACCOUNT_ID
ARG NEW_RELIC_LICENSE_KEY
ARG OPENAI_API_KEY
ARG OPENAI_LOG
ARG BASE_URL

ENV NEW_RELIC_APP_NAME="${APP_NAME} - Chatbot Service"
ENV NEW_RELIC_API_KEY=$NEW_RELIC_API_KEY
ENV NEW_RELIC_ACCOUNT_ID=$NEW_RELIC_ACCOUNT_ID
ENV NEW_RELIC_LICENSE_KEY=$NEW_RELIC_LICENSE_KEY
ENV NEW_RELIC_DISTRIBUTED_TRACING_ENABLED=true
ENV NEW_RELIC_CONFIG_FILE="newrelic.ini"

<<<<<<< HEAD
ARG OPENAI_API_KEY
ENV OPENAI_API_KEY=$OPENAI_API_KEY
ARG OPENAI_LOG
ENV OPENAI_LOG=$OPENAI_LOG
ARG OPENAI_BASE_URL
ENV OPENAI_BASE_URL=$OPENAI_BASE_URL

# Copy the requirements file and install dependencies
COPY requirements.txt .
RUN pip install -r requirements.txt
=======
ENV OPENAI_API_KEY=$OPENAI_API_KEY
ENV OPENAI_LOG=$OPENAI_LOG
ENV BASE_URL=$BASE_URL

# Copy the application code file
COPY . .
>>>>>>> 07bcd032

# Copy the application code
COPY . .

# Expose the port the FastAPI app will run on
EXPOSE 5003

# Command to run the application using Uvicorn
# CMD uv run gunicorn -w 1 -k uvicorn.workers.UvicornWorker chatbot_service:app --bind 0.0.0.0:5003 --log-config=logging.conf
CMD ["newrelic-admin", "run-program", "gunicorn", "-w", "1", "-k", "uvicorn.workers.UvicornWorker", "chatbot_service:app", "--bind", "0.0.0.0:5003", "--log-config", "logging.conf"]<|MERGE_RESOLUTION|>--- conflicted
+++ resolved
@@ -5,17 +5,12 @@
 WORKDIR /app
 
 ARG APP_NAME
-<<<<<<< HEAD
 ENV APP_NAME=$APP_NAME
 ARG NEW_RELIC_APP_NAME="${APP_NAME} - Chatbot Service"
 ENV NEW_RELIC_APP_NAME=$NEW_RELIC_APP_NAME
 
 ARG NEW_RELIC_USER_API_KEY
 ENV NEW_RELIC_API_KEY=$NEW_RELIC_USER_API_KEY
-
-=======
-ARG NEW_RELIC_API_KEY
->>>>>>> 07bcd032
 ARG NEW_RELIC_ACCOUNT_ID
 ARG NEW_RELIC_LICENSE_KEY
 ARG OPENAI_API_KEY
@@ -29,7 +24,6 @@
 ENV NEW_RELIC_DISTRIBUTED_TRACING_ENABLED=true
 ENV NEW_RELIC_CONFIG_FILE="newrelic.ini"
 
-<<<<<<< HEAD
 ARG OPENAI_API_KEY
 ENV OPENAI_API_KEY=$OPENAI_API_KEY
 ARG OPENAI_LOG
@@ -40,14 +34,6 @@
 # Copy the requirements file and install dependencies
 COPY requirements.txt .
 RUN pip install -r requirements.txt
-=======
-ENV OPENAI_API_KEY=$OPENAI_API_KEY
-ENV OPENAI_LOG=$OPENAI_LOG
-ENV BASE_URL=$BASE_URL
-
-# Copy the application code file
-COPY . .
->>>>>>> 07bcd032
 
 # Copy the application code
 COPY . .
