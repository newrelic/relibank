--- conflicted
+++ resolved
@@ -11,27 +11,6 @@
 
 images:
 - name: accounts-service
-<<<<<<< HEAD
-  # newName: localhost:5000/accounts-service
-  newTag: latest
-- name: transaction-service
-  # newName: localhost:5000/transaction-service
-  newTag: latest
-- name: bill-pay-service
-  # newName: localhost:5000/bill-pay-service
-  newTag: latest
-- name: notifications-service
-  # newName: localhost:5000/notifications-service
-  newTag: latest
-- name: scheduler-service
-  # newName: localhost:5000/scheduler-service
-  newTag: latest
-- name: scenario-runner-service
-  # newName: localhost:5000/scenario-runner-service
-  newTag: latest
-- name: chatbot-service
-  # newName: localhost:5000/chatbot-service
-=======
   newTag: latest
 - name: transaction-service
   newTag: latest
@@ -50,5 +29,4 @@
 - name: mssql-custom
   newTag: latest
 - name: kafka-with-monitoring
->>>>>>> 24435392
   newTag: latest