# Relibank

<<<<<<< HEAD
A microservices banking application built for chaos engineering and resilience testing.

## TODOs
=======
---
>>>>>>> 8627d918

### ⚙️ Test connection to New Relic

1. Connect to the service's container, docker example `docker exec -it bill-pay /bin/sh`

2. newrelic-admin validate-config LOCATION_OF_NEWRELIC.INI

3. If needed, add a logfile to newrelic.ini
```[newrelic]
log_file = /app/newrelic.log
log_level = info
```

4. Validate logs with ```docker exec -it bill-pay cat newrelic-agent.log```

<<<<<<< HEAD
## What is this?

Relibank simulates a banking system with separate services for accounts, transactions, bill payments, notifications, and scheduling. It's designed to help you learn about microservices resilience patterns and chaos engineering using Kubernetes and Chaos Mesh.

## Services

- **accounts-service** - Manages user accounts (FastAPI + PostgreSQL)
- **transaction-service** - Processes payments (FastAPI + MSSQL)  
- **bill-pay-service** - Handles bill payments (FastAPI)
- **notifications-service** - Sends notifications via Kafka
- **scheduler-service** - Schedules events via Kafka
- **Infrastructure** - Kafka, Zookeeper, databases

## Getting Started

You'll need Docker Desktop with Kubernetes enabled (or Minikube), Skaffold, kubectl, and Helm installed.


### Deploy Everything
Note - all secrets and configs are managed under `k8s/base/configs/*`

```bash
# Deploy to local Kubernetes
skaffold dev
```

This will:
- Build all the Docker images
- Deploy the microservices to Kubernetes
- Install Chaos Mesh for chaos engineering
- Set up port forwarding so you can access the services

### Access the Services

Once deployed, you can access:
- Accounts: http://localhost:5002
- Transactions: http://localhost:5001  
- Bill Pay: http://localhost:5000
- Notifications: http://localhost:5003
- Scheduler: http://localhost:5004
- Chaos Mesh Dashboard: http://localhost:2333

## Environment-Specific Deployments

The project uses Kustomize overlays for different environments:

**Local Development:**
- Uses Minikube's built-in "standard" storage class
- Deploys with `skaffold dev`

**Azure Staging:**  
- Uses "azure-disk" storage class for AKS
- Deploys with `skaffold dev -p staging`

## Chaos Engineering

Chaos Mesh gets installed automatically and includes pre-built experiments in `chaos_mesh/experiments/`. 

Access the dashboard at http://localhost:2333 to:
- Kill random pods
- Inject network latency
- Stress CPU/memory
- Simulate database failures

Or deploy experiments manually:
```bash
kubectl apply -f chaos_mesh/experiments/relibank-pod-chaos-examples.yaml
```

## Development Tips

**View logs:**
```bash
kubectl logs -f deployment/accounts-service -n relibank
```

**Connect to databases:**
```bash
# PostgreSQL
kubectl exec -it deployment/accounts-db -n relibank -- psql -U postgres -d accountsdb

# MSSQL  
kubectl exec -it statefulset/mssql -n relibank -- /opt/mssql-tools18/bin/sqlcmd -S localhost -U SA -C
```

**Check what's running:**
```bash
kubectl get pods -n relibank
```

## API Examples

The services expose REST APIs. Some examples:

**Create an account:**
```bash
curl -X POST http://localhost:5002/accounts \
  -H "Content-Type: application/json" \
  -d '{"name": "John Doe", "email": "john@example.com"}'
```

**Make a transaction:**
```bash  
curl -X POST http://localhost:5001/transactions \
  -H "Content-Type: application/json" \
  -d '{"from_account": 1, "to_account": 2, "amount": 100.00}'
```

## Troubleshooting

**Services won't start?** Check that your environment variables are set correctly and you've sourced the `skaffold.env` file.

**Database connection issues?** Make sure the database pods are running and healthy. The init jobs need to complete successfully.

**Storage issues?** If you're on Minikube, make sure it has the "standard" storage class. On AKS, make sure you have the "azure-disk" storage class.

## What's the Point?

This isn't meant to be a real banking application. It's a learning tool for:
- Microservices architecture patterns
- Kubernetes deployment strategies  
- Chaos engineering practices
- Service mesh concepts
- Observability and monitoring

Try breaking things with Chaos Mesh and see how the system responds!
=======
---

### ⚙️ Formatting

1. ```ruff format``` https://docs.astral.sh/ruff/formatter/#ruff-format 
>>>>>>> 8627d918
<|MERGE_RESOLUTION|>--- conflicted
+++ resolved
@@ -1,12 +1,8 @@
 # Relibank
 
-<<<<<<< HEAD
 A microservices banking application built for chaos engineering and resilience testing.
 
-## TODOs
-=======
 ---
->>>>>>> 8627d918
 
 ### ⚙️ Test connection to New Relic
 
@@ -22,7 +18,12 @@
 
 4. Validate logs with ```docker exec -it bill-pay cat newrelic-agent.log```
 
-<<<<<<< HEAD
+---
+
+### ⚙️ Formatting
+
+1. ```ruff format``` https://docs.astral.sh/ruff/formatter/#ruff-format 
+
 ## What is this?
 
 Relibank simulates a banking system with separate services for accounts, transactions, bill payments, notifications, and scheduling. It's designed to help you learn about microservices resilience patterns and chaos engineering using Kubernetes and Chaos Mesh.
@@ -148,11 +149,4 @@
 - Service mesh concepts
 - Observability and monitoring
 
-Try breaking things with Chaos Mesh and see how the system responds!
-=======
----
-
-### ⚙️ Formatting
-
-1. ```ruff format``` https://docs.astral.sh/ruff/formatter/#ruff-format 
->>>>>>> 8627d918
+Try breaking things with Chaos Mesh and see how the system responds!