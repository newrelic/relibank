apiVersion: skaffold/v4beta13
kind: Config
metadata:
  name: relibank

build:
  tagPolicy:
    sha256: {}
  local:
    useBuildkit: true
    push: false
  artifacts:
  - image: frontend-service
    context: frontend_service
    docker:
      dockerfile: Dockerfile
      buildArgs:
        OPENAI_LOG: "{{.OPENAI_LOG}}"
        OPENAI_API_KEY: "{{.OPENAI_API_KEY}}"
        OPENAI_BASE_URL: "{{.OPENAI_BASE_URL}}"
        NEW_RELIC_USER_API_KEY: "{{.NEW_RELIC_USER_API_KEY}}"
        NEW_RELIC_ACCOUNT_ID: "{{.NEW_RELIC_ACCOUNT_ID}}"
        NEW_RELIC_LICENSE_KEY: "{{.NEW_RELIC_BROWSER_LICENSE_KEY}}"
        NEW_RELIC_BROWSER_APPLICATION_ID: "{{.NEW_RELIC_BROWSER_APPLICATION_ID}}"
        APP_NAME: "{{.APP_NAME}}"

    # sync:
    #   manual:
    #   - src: "**/*.js"
    #     dest: /app
    #   - src: "**/*.ts"
    #     dest: /app
    #   - src: "**/*.tsx"
    #     dest: /app
    #   - src: "**/*.css"
    #     dest: /app
  - image: accounts-service
    context: accounts_service
    docker:
      dockerfile: Dockerfile
      buildArgs:
        NEW_RELIC_USER_API_KEY: "{{.NEW_RELIC_USER_API_KEY}}"
        NEW_RELIC_ACCOUNT_ID: "{{.NEW_RELIC_ACCOUNT_ID}}"
        NEW_RELIC_LICENSE_KEY: "{{.NEW_RELIC_LICENSE_KEY}}"
        APP_NAME: "{{.APP_NAME}}"
    sync:
      manual:
      - src: "**/*.py"
        dest: /app
  - image: transaction-service
    context: transaction_service
    docker:
      dockerfile: Dockerfile
      buildArgs:
        NEW_RELIC_USER_API_KEY: "{{.NEW_RELIC_USER_API_KEY}}"
        NEW_RELIC_ACCOUNT_ID: "{{.NEW_RELIC_ACCOUNT_ID}}"
        NEW_RELIC_LICENSE_KEY: "{{.NEW_RELIC_LICENSE_KEY}}"
        APP_NAME: "{{.APP_NAME}}"
    sync:
      manual:
      - src: "**/*.py"
        dest: /app
  - image: bill-pay-service
    context: bill_pay
    docker:
      dockerfile: Dockerfile
      buildArgs:
        NEW_RELIC_USER_API_KEY: "{{.NEW_RELIC_USER_API_KEY}}"
        NEW_RELIC_ACCOUNT_ID: "{{.NEW_RELIC_ACCOUNT_ID}}"
        NEW_RELIC_LICENSE_KEY: "{{.NEW_RELIC_LICENSE_KEY}}"
        APP_NAME: "{{.APP_NAME}}"
    sync:
      manual:
      - src: "**/*.py"
        dest: /app
<<<<<<< HEAD
  # - image: chatbot-service
  #   context: chatbot_service
  #   docker:
  #     dockerfile: Dockerfile
  #     buildArgs:
  #       OPENAI_LOG: ${OPENAI_LOG}
  #       OPENAI_API_KEY: ${OPENAI_API_KEY}
  #       BASE_URL: ${BASE_URL}
  #       NEW_RELIC_API_KEY: ${NEW_RELIC_API_KEY}
  #       NEW_RELIC_ACCOUNT_ID: ${NEW_RELIC_ACCOUNT_ID}
  #       NEW_RELIC_LICENSE_KEY: ${NEW_RELIC_LICENSE_KEY}
  #       APP_NAME: ${APP_NAME}
  #   sync:
  #     manual:
  #     - src: "**/*.py"
  #       dest: /app
=======
>>>>>>> 0dbefe55
  - image: notifications-service
    context: notifications_service
    docker:
      dockerfile: Dockerfile
      buildArgs:
        NEW_RELIC_USER_API_KEY: "{{.NEW_RELIC_USER_API_KEY}}"
        NEW_RELIC_ACCOUNT_ID: "{{.NEW_RELIC_ACCOUNT_ID}}"
        NEW_RELIC_LICENSE_KEY: "{{.NEW_RELIC_LICENSE_KEY}}"
        APP_NAME: "{{.APP_NAME}}"
    sync:
      manual:
      - src: "**/*.py"
        dest: /app
  - image: scheduler-service
    context: scheduler_service
    docker:
      dockerfile: Dockerfile
      buildArgs:
        NEW_RELIC_USER_API_KEY: "{{.NEW_RELIC_USER_API_KEY}}"
        NEW_RELIC_ACCOUNT_ID: "{{.NEW_RELIC_ACCOUNT_ID}}"
        NEW_RELIC_LICENSE_KEY: "{{.NEW_RELIC_LICENSE_KEY}}"
        APP_NAME: "{{.APP_NAME}}"
    sync:
      manual:
      - src: "**/*.py"
        dest: /app
  - image: mssql-custom
    context: transaction_service/mssql
    docker:
      dockerfile: Dockerfile
  - image: postgres-custom
    context: accounts_service/postgres
    docker:
      dockerfile: Dockerfile
  - image: chatbot-service
    context: chatbot_service
    docker:
      dockerfile: Dockerfile
      buildArgs:
        OPENAI_LOG: "{{.OPENAI_LOG}}"
        OPENAI_API_KEY: "{{.OPENAI_API_KEY}}"
        OPENAI_BASE_URL: "{{.OPENAI_BASE_URL}}"
        NEW_RELIC_USER_API_KEY: "{{.NEW_RELIC_USER_API_KEY}}"
        NEW_RELIC_ACCOUNT_ID: "{{.NEW_RELIC_ACCOUNT_ID}}"
        NEW_RELIC_LICENSE_KEY: "{{.NEW_RELIC_LICENSE_KEY}}"
        APP_NAME: "{{.APP_NAME}}"
    sync:
      manual:
      - src: "**/*.py"
        dest: /app
  - image: scenario-runner
    context: scenario_service
    docker:
      dockerfile: Dockerfile
    sync:
      manual:
      - src: "scenario_service/requirements.txt"
        dest: /app/requirements.txt
      - src: "scenario_service/**/*.py"
        dest: /app/scenario_service
      - src: "locust/**/*.py"
        dest: /app/locust
      - src: "relibank/chaos_mesh/experiments/*.yaml"
        dest: /app/relibank/chaos_mesh/experiments/
      - src: "index.html"
        dest: /app
  - image: kafka-with-monitoring
    context: kafka_service
    docker:
      dockerfile: Dockerfile
      buildArgs:
        NEW_RELIC_USER_API_KEY: "{{.NEW_RELIC_USER_API_KEY}}"
        NEW_RELIC_ACCOUNT_ID: "{{.NEW_RELIC_ACCOUNT_ID}}"
        NEW_RELIC_LICENSE_KEY: "{{.NEW_RELIC_LICENSE_KEY}}"
        APP_NAME: "{{.APP_NAME}}"

# Manifests configuration - use Kustomize to handle image name mapping and resources
manifests:
  kustomize:
    paths:
    - "k8s/overlays/dev"

deploy:
  helm:
    releases:
    - name: chaos-mesh
      remoteChart: chaos-mesh
      namespace: chaos-mesh
      createNamespace: true
      repo: https://charts.chaos-mesh.org
      version: 2.6.2
      valuesFiles:
      - scenario_service/chaos_mesh/values.yaml
      wait: true
      upgradeOnChange: true
  kubectl:
    hooks:
      before:
      - host:
          command: ["echo", "🚀 Starting Relibank deployment with Kustomize"]
          dir: "."
      after:
      - host:
          command: ["kubectl", "label", "namespace", "relibank", "chaos-mesh.org/inject=enabled", "--overwrite"]
          dir: "."
      - host:
          command: ["kubectl", "apply", "-f", "scenario_service/chaos_mesh/experiments/relibank-pod-chaos-examples.yaml"]
          dir: "."
      - host:
          command: ["echo", "🎭 Chaos Mesh installed and Relibank namespace labeled for chaos injection"]
          dir: "."
      - host:
          command: ["echo", "🔥 Chaos experiments deployed and ready to test system resilience"]
          dir: "."
      # - host:
      #     command: ["helm", "repo", "add", "ingress-nginx", "https://kubernetes.github.io/ingress-nginx"]
      #     dir: "."
      # - host:
      #     command: ["helm", "repo", "update"]
      #     dir: "."
      # - host:
      #     command: ["helm", "upgrade", "--install", "nginx-ingress", "ingress-nginx/ingress-nginx", "--namespace", "nginx-ingress", "--create-namespace", "--version", "4.10.1", "--values", "k8s/base/configs/nginx-values.yaml"]
      #     dir: "."

# Port forwarding configuration - standardized for maintainability
portForward:
- resourceType: service
  resourceName: frontend-service
  namespace: relibank
  port: 3000
  localPort: 3000
- resourceType: service
  resourceName: accounts-service
  namespace: relibank
  port: 5002
  localPort: 5002
- resourceType: service
  resourceName: transaction-service
  namespace: relibank
  port: 5001
  localPort: 5001
- resourceType: service
  resourceName: bill-pay-service
  namespace: relibank
  port: 5000
  localPort: 5000
- resourceType: service
  resourceName: chatbot-service
  namespace: relibank
  port: 5003
  localPort: 5003
- resourceType: service
  resourceName: notifications-service
  namespace: relibank
  port: 5000
  localPort: 5005
- resourceType: service
  resourceName: scheduler-service
  namespace: relibank
  port: 5004
  localPort: 5004
- resourceType: service
  resourceName: scenario-runner-service
  namespace: relibank
  port: 8000
  localPort: 8000
- resourceType: service
  resourceName: chaos-dashboard
  namespace: chaos-mesh
  port: 2333
  localPort: 2333
# - resourceType: service
#   resourceName: nginx
#   namespace: nginx-ingress-controller
#   port: 80
#   localPort: 8080

# Multiple profiles for different environments and use cases
profiles:
# ===========================================
# LOCAL DEVELOPMENT PROFILE
# ===========================================
- name: local
  build:
    local:
      push: false
  deploy:
    kubectl: {}<|MERGE_RESOLUTION|>--- conflicted
+++ resolved
@@ -73,25 +73,6 @@
       manual:
       - src: "**/*.py"
         dest: /app
-<<<<<<< HEAD
-  # - image: chatbot-service
-  #   context: chatbot_service
-  #   docker:
-  #     dockerfile: Dockerfile
-  #     buildArgs:
-  #       OPENAI_LOG: ${OPENAI_LOG}
-  #       OPENAI_API_KEY: ${OPENAI_API_KEY}
-  #       BASE_URL: ${BASE_URL}
-  #       NEW_RELIC_API_KEY: ${NEW_RELIC_API_KEY}
-  #       NEW_RELIC_ACCOUNT_ID: ${NEW_RELIC_ACCOUNT_ID}
-  #       NEW_RELIC_LICENSE_KEY: ${NEW_RELIC_LICENSE_KEY}
-  #       APP_NAME: ${APP_NAME}
-  #   sync:
-  #     manual:
-  #     - src: "**/*.py"
-  #       dest: /app
-=======
->>>>>>> 0dbefe55
   - image: notifications-service
     context: notifications_service
     docker:
